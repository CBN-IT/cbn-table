--- conflicted
+++ resolved
@@ -276,7 +276,6 @@
 
 			ready: function () {
 			},
-<<<<<<< HEAD
 			
 			/**
 			 * Selects the specified item / index.
@@ -302,9 +301,6 @@
 			
 			// Element implementation:
 			
-=======
-
->>>>>>> 4b0be944
 			attached: function() {
 				this.async(function () {
 					this._isDomReady = true;
